--- conflicted
+++ resolved
@@ -5,13 +5,8 @@
 import "@livekit/components-styles";
 import { Loader2 } from "lucide-react";
 import { useUserStore } from "@/stores/user_store";
-<<<<<<< HEAD
-import { CommunityPresenceProvider } from "../community-presence";
-import { useSingleCommunityStore } from "@/stores/single_community_store";
-=======
 import { VideoRoom } from "./custom/video-room";
 import { Button } from "../ui/button";
->>>>>>> 3e162f8c
 
 interface MediaRoomProps {
   chatId: string;
@@ -22,14 +17,8 @@
 export const MediaRoom = ({ chatId, video, audio }: MediaRoomProps) => {
   const { user } = useUserStore();
   const [token, setToken] = useState<string>("");
-<<<<<<< HEAD
-  const {currentCommunity} = useSingleCommunityStore();
-
-  // Fetch user details when authenticated
-=======
   const [isConnecting, setIsConnecting] = useState(true);
   const [connectionError, setConnectionError] = useState<string | null>(null);
->>>>>>> 3e162f8c
 
   // Fetch token when user and chatId are available
   useEffect(() => {
@@ -64,20 +53,6 @@
   }
 
   return (
-<<<<<<< HEAD
-    <LiveKitRoom
-      className="rounded-lg min-h-[30rem]"
-      data-lk-theme="default"
-      serverUrl={process.env.NEXT_PUBLIC_LIVEKIT_URL}
-      token={token}
-      connect={true} // Automatically connect to the room
-      video={video} // Enable video if true
-      audio={audio} // Enable audio if true
-    >
-      <CommunityPresenceProvider communityId={currentCommunity} />
-      <VideoConference />
-    </LiveKitRoom>
-=======
     <div className="rounded-lg overflow-hidden border">
       <LiveKitRoom
         serverUrl={process.env.NEXT_PUBLIC_LIVEKIT_URL}
@@ -96,6 +71,5 @@
         />
       </LiveKitRoom>
     </div>
->>>>>>> 3e162f8c
   );
 };